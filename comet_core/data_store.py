# Copyright 2018 Spotify AB. All rights reserved.
#
# Licensed under the Apache License, Version 2.0 (the "License");
# you may not use this file except in compliance with the License.
# You may obtain a copy of the License at
#
#    http://www.apache.org/licenses/LICENSE-2.0
#
# Unless required by applicable law or agreed to in writing, software
# distributed under the License is distributed on an "AS IS" BASIS,
# WITHOUT WARRANTIES OR CONDITIONS OF ANY KIND, either express or implied.
# See the License for the specific language governing permissions and
# limitations under the License.

"""Data Store module - interface to database."""

<<<<<<< HEAD
=======
# pylint: disable=no-member
# See: https://github.com/PyCQA/pylint/issues/3610

import logging
import traceback

>>>>>>> 63e5986b
from datetime import datetime, timedelta

from sqlalchemy import create_engine
from sqlalchemy.orm import sessionmaker
from sqlalchemy.sql.expression import func

from comet_core.model import BaseRecord, EventRecord, IgnoreFingerprintRecord

Session = sessionmaker(autocommit=True)

LOG = logging.getLogger(__name__)

def remove_duplicate_events(event_record_list):
    """
    This removes duplicates based on fingerprint and chooses the newest issue
    Args:
        event_record_list (list): list of EventRecords
    Returns:
        list: of EventRecords with extra fingerprints removed
    """
    events_hash_table = {}
    for e in event_record_list:
        if e.fingerprint in events_hash_table:
            if events_hash_table[e.fingerprint].received_at < e.received_at:
                events_hash_table[e.fingerprint] = e
        else:
            events_hash_table[e.fingerprint] = e
    return list(events_hash_table.values())


class DataStore:  # pylint: disable=too-many-public-methods
    """Abstraction of the comet storage layer.

    Args:
        database_uri (str): the database to use
    """

    def __init__(self, database_uri):
        self.engine = create_engine(database_uri)
        self.connection = self.engine.connect()

        Session.configure(bind=self.engine)
        self.session = Session()

        BaseRecord.metadata.create_all(self.engine)

    def add_event(self, event):
        """Add an event to the data store.

        Args:
            event (PluginBase): a typed event to add to the database.
        """
        self.add_record(event.record)

    def add_record(self, record):
        """Store a record in the data store.
        Args:
            record (EventRecord): the record object to store
        """
        # temporary logs to debug sqlalchemy warnings
        LOG.info("add_record called, logging some debug info...")
        LOG.info(str(record))
        LOG.info(", ".join(traceback.format_list(traceback.extract_stack())))
        self.session.add(record)

    def get_unprocessed_events_batch(self, wait_for_more, max_wait, source_type):
        """Get all unprocessed events of the given source_type but only if the latest event is older than
        `wait_for_more` or the oldest event is older than `max_wait`.

        Metrics emitted:
            events-hit-max-wait

        Args:
            wait_for_more (datetime.timedelta): the amount of time to wait since the latest event
            max_wait (datetime.timedelta): the amount of time to wait since the earliest event
            source_type (str): source type of the events to look for

        Returns:
            list: list of `EventRecord`s, or empty list if there is nothing to return
        """

        # https://explainextended.com/2009/09/18/not-in-vs-not-exists-vs-left-join-is-null-mysql/
        events = (
            self.session.query(EventRecord)
            .filter((EventRecord.processed_at.is_(None)) & (EventRecord.source_type == source_type))
            .order_by(EventRecord.received_at.asc())
            .all()
        )

        now = datetime.utcnow()

        if events and events[-1].received_at < now - wait_for_more:
            return events
        if events and events[0].received_at < now - max_wait:
            # METRIC_RELAY.emit('events-hit-max-wait', 1,
            #                   {'source-type': source_type})
            return events

        return []

    def get_events_did_not_addressed(self, source_type):
        """Get all events who we sent to the user +
           the event haven't escalated already
           and do not exist in IgnoreFingerprintRecord database.
           That means that the user didn't addressed those events.
        Args:
            source_type (str): source type to filter the search by.
        Returns:
            list: list of `EventRecord`s not addressed,
            or empty list if there is nothing to return
        """
        non_addressed_events = (
            self.session.query(EventRecord)
            .filter(
                (EventRecord.sent_at.isnot(None))
                & (EventRecord.escalated_at.is_(None))
                & (EventRecord.source_type == source_type)
            )
            .outerjoin(IgnoreFingerprintRecord, EventRecord.fingerprint == IgnoreFingerprintRecord.fingerprint)
            .filter(IgnoreFingerprintRecord.fingerprint.is_(None))
            .all()
        )

        return non_addressed_events

    def check_any_issue_needs_reminder(self, search_timedelta, records):
        """Checks if the issue among the provided ones with the most recent sent_at value has that value older than the
        `search_timedelta`, that is, a reminder should be sent for the issue.
        NOTE: if all database records for a fingerprint given in the `records` list have the sent_at values set to Null,
              then this fingerprint will be treated as NOT needing a reminder, which might be unintuitive.
        Args:
            search_timedelta (datetime.timedelta): reminder interval
            records (list): list of EventRecord objects to check
        Returns:
            bool: True if any of the provided records represents an issue that needs to be reminded about
        """
        fingerprints = [record.fingerprint for record in records]
        timestamps = (
            self.session.query(func.max(EventRecord.sent_at))
            .filter(EventRecord.fingerprint.in_(fingerprints) & EventRecord.sent_at.isnot(None))
            .group_by(EventRecord.fingerprint)
            .all()
        )
        if timestamps:
            return max(timestamps)[0] <= datetime.utcnow() - search_timedelta
        return False

    def get_any_issues_need_reminder(self, search_timedelta, records):
        """Returns all the `fingerprints` having corresponding `event` table entries with the latest `sent_at`
        more then search_timedelta ago.
        NOTE: if all database records for a fingerprint given in the `records` list have the sent_at values set to Null,
              then this fingerprint will be treated as NOT needing a reminder, which might be unintuitive.
        Args:
            search_timedelta (datetime.timedelta): reminder interval
            records (list): list of EventRecord objects to check
        Returns:
            list: list of fingerprints that represent issues that need to be reminded about
        """
        fingerprints = [record.fingerprint for record in records]
        fingerprints_to_remind = (
            self.session.query(func.max(EventRecord.sent_at).label("sent_at"), EventRecord.fingerprint)
            .filter(EventRecord.fingerprint.in_(fingerprints) & EventRecord.sent_at.isnot(None))
            .group_by(EventRecord.fingerprint)
            .all()
        )
        result = []
        deltat = datetime.utcnow() - search_timedelta
        for f in fingerprints_to_remind:
            if f.sent_at <= deltat:
                result.append(f.fingerprint)

        return result

    def update_timestamp_column_to_now(self, records, column_name):
        """Update the `column_name` of the provided `EventRecord`s to datetime now

        Args:
            records (list): `EventRecord`s to update the `column_name` for
            column_name (str): the name of the datebase column to update
        """
        time_now = datetime.utcnow()
        updates = [{"id": r.id, column_name: time_now} for r in records]

        self.session.bulk_update_mappings(EventRecord, updates)

    def update_processed_at_timestamp_to_now(self, records):  # pylint: disable=invalid-name
        """Update the processed_at timestamp for the given records to now.

        Args:
            records (list): `EventRecord`s to update the processed for
        """
        self.update_timestamp_column_to_now(records, "processed_at")

    def update_sent_at_timestamp_to_now(self, records):
        """Update the sent_at timestamp for the given records to now.

        Args:
            records (list): `EventRecord`s to update the sent_at for
        """
        self.update_timestamp_column_to_now(records, "sent_at")

    def update_event_escalated_at_to_now(self, records):  # pylint: disable=invalid-name
        """Update the escalated_at timestamp for the given records to now.
        Args:
            records (list): `EventRecord`s to update
        """
        self.update_timestamp_column_to_now(records, "escalated_at")

    def get_oldest_event_with_fingerprint(self, fingerprint):  # pylint: disable=invalid-name
        """
        Returns the oldest (first occurrence) event with the provided fingerprint.

        Args:
            fingerprint (str): fingerprint to look for
        Returns:
            EventRecord: oldest EventRecord with the given fingerprint
        """
        return (
            self.session.query(EventRecord)
            .filter(EventRecord.fingerprint == fingerprint)
            .order_by(EventRecord.received_at.asc())
            .limit(1)
            .one_or_none()
        )

    def get_latest_event_with_fingerprint(self, fingerprint):  # pylint: disable=invalid-name
        """
        Returns the latest (in other words: the newest, closest to now) event with the provided fingerprint.

        Args:
            fingerprint (str): fingerprint to look for
        Returns:
            EventRecord: latest EventRecord with the given fingerprint
        """
        return (
            self.session.query(EventRecord)
            .filter(EventRecord.fingerprint == fingerprint)
            .order_by(EventRecord.received_at.desc())
            .limit(1)
            .one_or_none()
        )

    def check_needs_escalation(self, escalation_time, event):
        """Checks if the event needs to be escalated. Returns True if the first occurrence of an event with the same
        fingerprint is older than the escalation time.
        Args:
            escalation_time (datetime.timedelta): time to delay escalation
            event (EventRecord): EventRecord to check
        Returns:
            bool: True if the event should be escalated
        """
        oldest_event = self.get_oldest_event_with_fingerprint(event.fingerprint)

        if not oldest_event:
            return False

        return oldest_event.received_at <= datetime.utcnow() - escalation_time

    def ignore_event_fingerprint(
        self, fingerprint, ignore_type, expires_at=None, reported_at=None, record_metadata=None
    ):
        """Add a fingerprint to the list of ignored events
        Args:
            fingerprint (str): fingerprint of the event to ignore
            ignore_type (str): the type (reason) for ignoring, for example IgnoreFingerprintRecord.SNOOZE
            expires_at (datetime.datetime): specify the time of the ignore expiration
            reported_at (datetime.datetime): specify the time of the reported date
            record_metadata (dict): metadata to hydrate the record with.
        """
        new_record = IgnoreFingerprintRecord(
            fingerprint=fingerprint,
            ignore_type=ignore_type,
            expires_at=expires_at,
            reported_at=reported_at,
            record_metadata=record_metadata,
        )
        self.session.begin()
        self.session.add(new_record)
        self.session.commit()

    def fingerprint_is_ignored(self, fingerprint):
        """Check if a fingerprint is marked as ignored (whitelisted or snoozed)
        Args:
            fingerprint (str): fingerprint of the event
        Returns:
            bool: True if whitelisted
        """
        return (
            self.session.query(IgnoreFingerprintRecord)
            .filter(IgnoreFingerprintRecord.fingerprint == fingerprint)
            .filter(
                (IgnoreFingerprintRecord.expires_at > datetime.utcnow())
                | (IgnoreFingerprintRecord.expires_at.is_(None))
            )
            .count()
            >= 1
        )

    def may_send_escalation(self, source_type, escalation_reminder_cadence):
        """Check if we are allowed to send another esclation notification to the source_type escalation recipient.
        Returns false if there was an escalation sent to them within `escalation_reminder_cadence`.

        Args:
            source_type (str): source type of the events
            escalation_reminder_cadence (datetime.timedelta): time to wait before sending next escalation

        Returns:
            bool: True if an escalation may be sent, False otherwise
        """
        last_escalated = (
            self.session.query(EventRecord.escalated_at)
            .filter(EventRecord.source_type == source_type)
            .order_by(EventRecord.escalated_at.desc())
            .limit(1)
            .one_or_none()
        )

        if not last_escalated[0]:
            return True

        return last_escalated[0] <= datetime.utcnow() - escalation_reminder_cadence

    def check_if_previously_escalated(self, event):
        """Checks if the issue was escalated before. This looks for previous escalations sent for events with the same
        fingerprint.

        Args:
            event (EventRecord): one event of the issue to check

        Returns:
            bool: True if any previous event with the same fingerprint was escalated, False otherwise
        """
        return (
            self.session.query(EventRecord)
            .filter(EventRecord.fingerprint == event.fingerprint)
            .filter(EventRecord.escalated_at.isnot(None))
            .count()
            >= 1
        )

    def get_open_issues(self, owners):
        """Return a list of open (newer than 24h), not whitelisted or snoozed issues for the given owners.
        Args:
            owners (list): list of strings, containing owners
        Returns:
            list: list of EventRecord, representing open, non-ignored issues for the given owners
        """
        open_issues = (
            self.session.query(EventRecord)
            .filter(EventRecord.owner.in_(owners))
            .filter(EventRecord.received_at >= datetime.utcnow() - timedelta(days=1))
            .all()
        )

        open_issues = remove_duplicate_events(open_issues)

        open_issues_fps = [issue.fingerprint for issue in open_issues]

        ignored_issues_fps_tuples = (
            self.session.query(IgnoreFingerprintRecord.fingerprint)
            .filter(IgnoreFingerprintRecord.fingerprint.in_(open_issues_fps))
            .filter(
                (IgnoreFingerprintRecord.expires_at > datetime.utcnow())
                | (IgnoreFingerprintRecord.expires_at.is_(None))
            )
            .all()
        )

        ignored_issues_fps = [t[0] for t in ignored_issues_fps_tuples]

        return [issue for issue in open_issues if issue.fingerprint not in ignored_issues_fps]

    def check_if_new(self, fingerprint, new_threshold):
        """Check if an issue is new. An issue is treated as new if there are no events with the same fingerprint OR
        if there are older events with the same fingerprint but the most recent one of them is older than
        `new_threshold`. The idea with the second condition is to flag regressions as new issues, but allow for some
        flakyness (eg a scanner not running a day should not flag all old open issues as new when it runs the day
        after again).

        Args:
            fingerprint (str): fingerprint of the issue to evaluate
            new_threshold (datetime.timedelta): time after which an issue should be considered new again, even if it was
            seen before
        Returns:
            bool: True if the issue is new, False if it is old.
        """

        most_recent_processed = (
            self.session.query(EventRecord.received_at)
            .filter(EventRecord.fingerprint == fingerprint)
            .filter(EventRecord.processed_at.isnot(None))
            .order_by(EventRecord.received_at.desc())
            .limit(1)
            .one_or_none()
        )

        if not most_recent_processed:
            return True

        return most_recent_processed[0] <= datetime.utcnow() - new_threshold

    def get_events_need_escalation(self, source_type):
        """
        Get all the events that the end user escalate manually
        and weren't escalated already by comet.
        Args:
            source_type (str): source type to filter the search by.
        Returns:
            list: list of `EventRecord`s to escalate.
        """
        events_to_escalate = (
            self.session.query(EventRecord)
            .filter(
                (EventRecord.sent_at.isnot(None))
                & (EventRecord.escalated_at.is_(None))
                & (EventRecord.source_type == source_type)
            )
            .outerjoin(IgnoreFingerprintRecord, EventRecord.fingerprint == IgnoreFingerprintRecord.fingerprint)
            .filter(IgnoreFingerprintRecord.ignore_type == IgnoreFingerprintRecord.ESCALATE_MANUALLY)
            .all()
        )
        return events_to_escalate

    def get_interactions_fingerprint(self, fingerprint):
        """Return the list of all interactions associated with a fingerprint.
        Args:
            fingerprint (str): the fingerprint of the issue
        Returns:
            list: list of IgnoreFingerprintRecord for the specified fingerprint
        """

        interactions = (
            self.session.query(IgnoreFingerprintRecord).filter(IgnoreFingerprintRecord.fingerprint == fingerprint).all()
        )
        return [
            {
                "id": t.id,
                "fingerprint": t.fingerprint,
                "ignore_type": t.ignore_type,
                "reported_at": t.reported_at,
                "expires_at": t.expires_at,
            }
            for t in interactions
        ]<|MERGE_RESOLUTION|>--- conflicted
+++ resolved
@@ -14,15 +14,12 @@
 
 """Data Store module - interface to database."""
 
-<<<<<<< HEAD
-=======
 # pylint: disable=no-member
 # See: https://github.com/PyCQA/pylint/issues/3610
 
 import logging
 import traceback
 
->>>>>>> 63e5986b
 from datetime import datetime, timedelta
 
 from sqlalchemy import create_engine
@@ -34,6 +31,7 @@
 Session = sessionmaker(autocommit=True)
 
 LOG = logging.getLogger(__name__)
+
 
 def remove_duplicate_events(event_record_list):
     """
